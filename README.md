--- conflicted
+++ resolved
@@ -1,4 +1,30 @@
-<<<<<<< HEAD
+# Project Name: **Book Library Manager**
+
+**Description:**
+A simple Java application that allows users to manage a collection of books. Users can add, search, update, and delete book records from a local database. The application also allows users to filter books by author, title, or genre and keeps track of the number of available copies.
+
+---
+
+### Tech Tree:
+
+1. **Core Technologies:**
+   - **Java SE 17**: Core programming language used for the application.
+   - **Maven**: Build automation tool for managing dependencies and project structure.
+   - **MySQL/SQLite**: For the database to store book information (optional in-memory using Java's HashMap for simplicity).
+2. **Frameworks & Libraries:**
+   - **JDBC**: Java Database Connectivity for interacting with the database.
+   - **JUnit**: For unit testing different functionalities of the application.
+   - **Lombok**: For simplifying Java code with annotations (e.g., getters, setters).
+3. **User Interface:**
+   - **JavaFX**: For building a basic graphical user interface where users can interact with the library.
+4. **Version Control & CI/CD:**
+   - **Git**: Version control for managing code.
+   - **GitHub/GitLab**: Repository hosting.
+   - **GitHub Actions**: Optional for CI/CD setup with automated testing.
+5. **Project Structure:**
+   - **MVC (Model-View-Controller)**: Organize code in a structured manner (models for book data, controllers for logic, and views for the UI).
+   - **DAO (Data Access Object) Pattern**: To abstract and encapsulate all access to the data source.
+
 ### Steps to Accomplish the Features of **Book Library Manager**
 
 #### **1. Set Up the Project:**
@@ -191,32 +217,4 @@
 ### Optional Enhancements:
    - **Pagination**: If the book list becomes large, implement pagination.
    - **Sorting**: Allow sorting by columns (e.g., by title or author).
-   - **Export/Import**: Enable export/import of the book list to/from CSV.
-=======
-### Project Name: **Book Library Manager**
-
-**Description:**
-A simple Java application that allows users to manage a collection of books. Users can add, search, update, and delete book records from a local database. The application also allows users to filter books by author, title, or genre and keeps track of the number of available copies.
-
----
-
-### Tech Tree:
-
-1. **Core Technologies:**
-   - **Java SE 17**: Core programming language used for the application.
-   - **Maven**: Build automation tool for managing dependencies and project structure.
-   - **MySQL/SQLite**: For the database to store book information (optional in-memory using Java's HashMap for simplicity).
-2. **Frameworks & Libraries:**
-   - **JDBC**: Java Database Connectivity for interacting with the database.
-   - **JUnit**: For unit testing different functionalities of the application.
-   - **Lombok**: For simplifying Java code with annotations (e.g., getters, setters).
-3. **User Interface:**
-   - **JavaFX**: For building a basic graphical user interface where users can interact with the library.
-4. **Version Control & CI/CD:**
-   - **Git**: Version control for managing code.
-   - **GitHub/GitLab**: Repository hosting.
-   - **GitHub Actions**: Optional for CI/CD setup with automated testing.
-5. **Project Structure:**
-   - **MVC (Model-View-Controller)**: Organize code in a structured manner (models for book data, controllers for logic, and views for the UI).
-   - **DAO (Data Access Object) Pattern**: To abstract and encapsulate all access to the data source.
->>>>>>> 7cc7f625
+   - **Export/Import**: Enable export/import of the book list to/from CSV.